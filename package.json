{
<<<<<<< HEAD
    "name": "dxf-3d-loader",
    "version": "1.0.19+pix4d.1",
    "description": "JavaScript DXF 3D file loader",
    "main": "src/index.js",
    "author": "Pix4d SA",
    "license": "Mozilla Public License 2.0",
    "repository": "https://github.com/Pix4D/dxf-3d-loader",
=======
    "name": "dxf-viewer",
    "version": "1.0.42",
    "description": "JavaScript DXF file viewer",
    "main": "src/index.js",
    "author": "Artyom Lebedev<artyom.lebedev@gmail.com>",
    "license": "MPL-2.0",
    "repository": "https://github.com/vagran/dxf-viewer",
    "type": "module",
>>>>>>> cedef48c
    "keywords": [
        "dxf",
        "viewer",
        "javascript",
        "webgl",
        "html5",
        "cad"
    ],
    "files": [
        "src",
        "README.md",
        "LICENSE",
        "CONTRIBUTORS",
        "CONTRIBUTING.md"
    ],
    "dependencies": {
        "loglevel": "^1.9.1",
        "opentype.js": "^1.3.4",
        "three": "^0.161.0",
        "earcut": "^3.0.0"
    },
    "devDependencies": {
        "@types/three": "^0.161.2"
    }
}<|MERGE_RESOLUTION|>--- conflicted
+++ resolved
@@ -1,22 +1,12 @@
 {
-<<<<<<< HEAD
     "name": "dxf-3d-loader",
-    "version": "1.0.19+pix4d.1",
+    "version": "1.0.42+pix4d.1",
     "description": "JavaScript DXF 3D file loader",
     "main": "src/index.js",
     "author": "Pix4d SA",
-    "license": "Mozilla Public License 2.0",
+    "license": "MPL-2.0",
     "repository": "https://github.com/Pix4D/dxf-3d-loader",
-=======
-    "name": "dxf-viewer",
-    "version": "1.0.42",
-    "description": "JavaScript DXF file viewer",
-    "main": "src/index.js",
-    "author": "Artyom Lebedev<artyom.lebedev@gmail.com>",
-    "license": "MPL-2.0",
-    "repository": "https://github.com/vagran/dxf-viewer",
     "type": "module",
->>>>>>> cedef48c
     "keywords": [
         "dxf",
         "viewer",
