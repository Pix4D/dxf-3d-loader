--- conflicted
+++ resolved
@@ -8,22 +8,6 @@
 
 /** See DxfScene.DefaultOptions for default values and documentation. */
 export type DxfSceneOptions = {
-<<<<<<< HEAD
-  arcTessellationAngle: number;
-  minArcTessellationSubdivisions: number;
-  wireframeMesh: boolean;
-  textOptions: TextRendererOptions;
-};
-
-/** See DxfLoader.DefaultOptions for default values and documentation. */
-export type DxfLoaderOptions = {
-  clearColor: THREE.Color;
-  colorCorrection?: boolean;
-  blackWhiteInversion?: boolean;
-  pointSize?: number;
-  sceneOptions?: DxfSceneOptions;
-};
-=======
     arcTessellationAngle: number,
     minArcTessellationSubdivisions: number,
     wireframeMesh: boolean,
@@ -31,8 +15,8 @@
     textOptions: TextRendererOptions,
 }
 
-/** See DxfViewer.DefaultOptions for default values and documentation. */
-export type DxfViewerOptions = {
+/** See DxfLoader.DefaultOptions for default values and documentation. */
+export type DxfLoaderOptions = {
     canvasWidth: number,
     canvasHeight: number,
     autoResize: boolean,
@@ -41,66 +25,33 @@
     canvasAlpha: boolean,
     canvasPremultipliedAlpha: boolean,
     antialias: boolean,
-    colorCorrection: boolean,
-    blackWhiteInversion: boolean,
-    pointSize: number,
-    sceneOptions: DxfSceneOptions,
+    colorCorrection?: boolean,
+    blackWhiteInversion?: boolean,
+    pointSize?: number,
+    sceneOptions?: DxfSceneOptions,
     retainParsedDxf: boolean,
     preserveDrawingBuffer: boolean,
     fileEncoding: string
 }
->>>>>>> 2468af59
 
 export type DxfLoaderLoadParams = {
-  url: string;
-  fonts: string[] | null;
-  progressCbk?:
-    | ((
-        phase: 'font' | 'fetch' | 'parse' | 'prepare',
-        processedSize: number,
-        totalSize: number,
-      ) => void)
-    | null;
-  workerFactory?: (() => Worker) | null;
-};
+    url: string,
+    fonts: string[] | null,
+    progressCbk: ((phase: "font" | "fetch" | "parse" | "prepare",
+                   processedSize: number, totalSize: number) => void) | null,
+    workerFactory: (() => Worker) | null
+}
 
 export type LayerInfo = {
-<<<<<<< HEAD
-  name: string;
-  color: number;
-};
-=======
     name: string,
     displayName: string,
     color: number
 }
->>>>>>> 2468af59
 
 export type EventName = 'loaded' | 'cleared' | 'destroyed' | 'message';
 
-<<<<<<< HEAD
 export declare class DxfLoader {
-  constructor(domContainer: HTMLElement, options: DxfLoaderOptions | null);
-  bounds: DxfBounds;
-  origin: { x: number; y: number };
-  Load(params: DxfLoaderLoadParams): Promise<void>;
-  GetLayers(): Iterable<LayerInfo>;
-  ShowLayer(name: string, show: boolean): void;
-  Clear(): void;
-  Destroy(): void;
-  GetScene(): THREE.Scene;
-  GetOrigin(): THREE.Vector2;
-  GetIsFlat(): boolean;
-  Subscribe(eventName: EventName, eventHandler: (event: any) => void): void;
-  Unsubscribe(eventName: EventName, eventHandler: (event: any) => void): void;
-}
-
-export declare namespace DxfLoader {
-  export function SetupWorker(): void;
-}
-=======
-export declare class DxfViewer {
-    constructor(domContainer: HTMLElement, options: DxfViewerOptions | null)
+    constructor(domContainer: HTMLElement, options: DxfLoaderOptions | null)
     Clear(): void
     Destroy(): void
     FitView(minX: number, maxX: number, minY: number, maxY: number, padding: number): void
@@ -112,17 +63,20 @@
     GetRenderer(): THREE.WebGLRenderer | null
     GetScene(): THREE.Scene
     HasRenderer(): boolean
-    Load(params: DxfViewerLoadParams): Promise<void>
+    Load(params: DxfLoaderLoadParams): Promise<void>
     Render(): void
     SetSize(width: number, height: number): void
     SetView(center: THREE.Vector3, width: number): void
     ShowLayer(name: string, show: boolean): void
     Subscribe(eventName: EventName, eventHandler: (event: any) => void): void
     Unsubscribe(eventName: EventName, eventHandler: (event: any) => void): void
+    GetIsFlat(): boolean
+    bounds: DxfBounds
+    origin: { x: number; y: number }
 }
 
-export declare namespace DxfViewer {
-    export function SetupWorker(): void
+export declare namespace DxfLoader {
+  export function SetupWorker(): void;
 }
 
 export type PatternLineDef = {
@@ -141,5 +95,4 @@
 export function RegisterPattern(pattern: Pattern, isMetric: boolean): void
 
 /** @return {?Pattern} */
-export function LookupPattern(name: string, isMetric: boolean): Pattern | null
->>>>>>> 2468af59
+export function LookupPattern(name: string, isMetric: boolean): Pattern | null