--- conflicted
+++ resolved
@@ -8,7 +8,6 @@
  * web-worker is not used and all heavy operations are performed in main thread.
  */
 export class DxfWorker {
-<<<<<<< HEAD
   /** @param worker Web worker instance with DxfViewer.SetupWorker() function called. Can be null
    *  for synchronous operations.
    *  @param isWorker True for worker-side wrapper.
@@ -77,165 +76,6 @@
     }
   }
 
-  async _ProcessRequestMessage(type, data, transfers, seq) {
-    switch (type) {
-      case DxfWorker.WorkerMsg.LOAD: {
-        const scene = await this._Load(
-          data.url,
-          data.fonts,
-          data.options,
-          (phase, size, totalSize) => this._SendProgress(seq, phase, size, totalSize),
-        );
-        transfers.push(scene.vertices);
-        transfers.push(scene.indices);
-        transfers.push(scene.transforms);
-        return scene;
-      }
-      case DxfWorker.WorkerMsg.DESTROY:
-        return null;
-      default:
-        throw 'Unknown message type: ' + type;
-    }
-  }
-
-  async _ProcessResponse(event) {
-    const msg = event.data;
-    if (msg.signature !== MSG_SIGNATURE) {
-      console.log('Message with bad signature', msg);
-      return;
-    }
-    const seq = msg.seq;
-    const req = this.requests.get(seq);
-    if (!req) {
-      console.error('Unmatched message sequence: ', seq);
-      return;
-    }
-    const data = msg.data;
-    if (msg.type === DxfWorker.WorkerMsg.PROGRESS && req.progressCbk) {
-      req.progressCbk(data.phase, data.size, data.totalSize);
-      return;
-    }
-    this.requests.delete(seq);
-    if (msg.hasOwnProperty('error')) {
-      req.SetError(msg.error);
-    } else {
-      req.SetResponse(data);
-    }
-  }
-
-  async _OnError(error) {
-    console.error('DxfWorker worker error', error);
-    const reqs = Array.from(this.requests.values);
-    this.requests.clear();
-    reqs.forEach(req => req.SetError(error));
-  }
-
-  async _SendRequest(type, data = null, progressCbk = null) {
-    const seq = this.reqSeq++;
-    const req = new DxfWorker.Request(seq, progressCbk);
-    this.requests.set(seq, req);
-    this.worker.postMessage({ seq, type, data, signature: MSG_SIGNATURE });
-    return await req.GetResponse();
-  }
-
-  _SendProgress(seq, phase, size, totalSize) {
-    this.worker.postMessage({
-      seq,
-      type: DxfWorker.WorkerMsg.PROGRESS,
-      data: { phase, size, totalSize },
-      signature: MSG_SIGNATURE,
-    });
-  }
-
-  /** @return {Object} DxfScene serialized scene. */
-  async _Load(url, fonts, options, progressCbk) {
-    let fontFetchers;
-    if (fonts) {
-      fontFetchers = this._CreateFontFetchers(fonts, progressCbk);
-    } else {
-      fontFetchers = [];
-    }
-    const dxf = await new DxfFetcher(url).Fetch(progressCbk);
-    if (progressCbk) {
-      progressCbk('prepare', 0, null);
-    }
-    const dxfScene = new DxfScene3D(options);
-    await dxfScene.Build(dxf, fontFetchers);
-    return dxfScene.scene;
-  }
-
-  _CreateFontFetchers(urls, progressCbk) {
-    function CreateFetcher(url) {
-      return async function () {
-        if (progressCbk) {
-          progressCbk('font', 0, null);
-=======
-    /** @param worker Web worker instance with DxfViewer.SetupWorker() function called. Can be null
-     *  for synchronous operations.
-     *  @param isWorker True for worker-side wrapper.
-     */
-    constructor(worker, isWorker = false) {
-        this.worker = worker
-        if (isWorker) {
-            worker.onmessage = this._ProcessRequest.bind(this)
-        } else if (worker) {
-            worker.addEventListener("message", this._ProcessResponse.bind(this), false)
-            worker.addEventListener("error", this._OnError.bind(this), false)
-            this.reqSeq = 1
-            /* Indexed by sequence. */
-            this.requests = new Map()
-            this.progressCbk = null
-        }
-    }
-
-    /**
-     * @param url DXF file URL.
-     * @param fonts {?string[]} Fonts URLs.
-     * @param options Viewer options. See DxfViewer.DefaultOptions.
-     * @param progressCbk {Function?} (phase, processedSize, totalSize)
-     */
-    async Load(url, fonts, options, progressCbk) {
-        if (this.worker) {
-            return this._SendRequest(DxfWorker.WorkerMsg.LOAD,
-                                     { url, fonts, options: this._CloneOptions(options) },
-                                     progressCbk)
-        } else {
-            return this._Load(url, fonts, options, progressCbk)
-        }
-    }
-
-    async Destroy(noWait = false) {
-        if (this.worker) {
-            if (!noWait) {
-                await this._SendRequest(DxfWorker.WorkerMsg.DESTROY)
-            }
-            /* close() in the worker is not enough, instance is still visible in dev tools. */
-            this.worker.terminate()
-        }
-    }
-
-    async _ProcessRequest(event) {
-        const msg = event.data
-        if (msg.signature !== MSG_SIGNATURE) {
-            console.log("Message with bad signature", msg)
-            return
-        }
-        const resp = {seq: msg.seq, type: msg.type, signature: MSG_SIGNATURE}
-        const transfers = []
-        try {
-            resp.data = await this._ProcessRequestMessage(msg.type, msg.data, transfers, msg.seq)
-        } catch (error) {
-            console.error(error)
-            resp.error = String(error)
-        }
-        this.worker.postMessage(resp, transfers)
-        if (msg.type === DxfWorker.WorkerMsg.DESTROY) {
-            this.worker.onmessage = null
-            this.worker.close()
-            this.worker = null
-        }
-    }
-
     async _ProcessRequestMessage(type, data, transfers, seq) {
         switch (type) {
         case DxfWorker.WorkerMsg.LOAD: {
@@ -256,54 +96,54 @@
         }
     }
 
-    async _ProcessResponse(event) {
-        const msg = event.data
-        if (msg.signature !== MSG_SIGNATURE) {
-            console.log("Message with bad signature", msg)
-            return
-        }
-        const seq = msg.seq
-        const req = this.requests.get(seq)
-        if (!req) {
-            console.error("Unmatched message sequence: ", seq)
-            return
-        }
-        const data = msg.data
-        if (msg.type === DxfWorker.WorkerMsg.PROGRESS && req.progressCbk) {
-            req.progressCbk(data.phase, data.size, data.totalSize)
-            return
-        }
-        this.requests.delete(seq)
-        if (msg.hasOwnProperty("error")) {
-            req.SetError(msg.error)
-        } else {
-            req.SetResponse(data)
-        }
-    }
-
-    async _OnError(error) {
-        console.error("DxfWorker worker error", error)
-        const reqs = Array.from(this.requests.values)
-        this.requests.clear()
-        reqs.forEach(req => req.SetError(error))
-    }
-
-    async _SendRequest(type, data = null, progressCbk = null) {
-        const seq = this.reqSeq++
-        const req = new DxfWorker.Request(seq, progressCbk)
-        this.requests.set(seq, req)
-        this.worker.postMessage({ seq, type, data, signature: MSG_SIGNATURE})
-        return await req.GetResponse()
-    }
-
-    _SendProgress(seq, phase, size, totalSize) {
-        this.worker.postMessage({
-            seq,
-            type: DxfWorker.WorkerMsg.PROGRESS,
-            data: {phase, size, totalSize},
-            signature: MSG_SIGNATURE
-        })
-    }
+  async _ProcessResponse(event) {
+    const msg = event.data;
+    if (msg.signature !== MSG_SIGNATURE) {
+      console.log('Message with bad signature', msg);
+      return;
+    }
+    const seq = msg.seq;
+    const req = this.requests.get(seq);
+    if (!req) {
+      console.error('Unmatched message sequence: ', seq);
+      return;
+    }
+    const data = msg.data;
+    if (msg.type === DxfWorker.WorkerMsg.PROGRESS && req.progressCbk) {
+      req.progressCbk(data.phase, data.size, data.totalSize);
+      return;
+    }
+    this.requests.delete(seq);
+    if (msg.hasOwnProperty('error')) {
+      req.SetError(msg.error);
+    } else {
+      req.SetResponse(data);
+    }
+  }
+
+  async _OnError(error) {
+    console.error('DxfWorker worker error', error);
+    const reqs = Array.from(this.requests.values);
+    this.requests.clear();
+    reqs.forEach(req => req.SetError(error));
+  }
+
+  async _SendRequest(type, data = null, progressCbk = null) {
+    const seq = this.reqSeq++;
+    const req = new DxfWorker.Request(seq, progressCbk);
+    this.requests.set(seq, req);
+    this.worker.postMessage({ seq, type, data, signature: MSG_SIGNATURE });
+    return await req.GetResponse();
+  }
+
+  _SendProgress(seq, phase, size, totalSize) {
+    this.worker.postMessage({
+      seq,
+      type: DxfWorker.WorkerMsg.PROGRESS,
+      data: { phase, size, totalSize },
+      signature: MSG_SIGNATURE,
+    });
+  }
 
     /** @return {Object} DxfScene serialized scene. */
     async _Load(url, fonts, options, progressCbk) {
@@ -322,25 +162,11 @@
         return {scene: dxfScene.scene, dxf: options.retainParsedDxf === true ? dxf : undefined }
     }
 
-    _CreateFontFetchers(urls, progressCbk) {
-
-        function CreateFetcher(url) {
-            return async function() {
-                if (progressCbk) {
-                    progressCbk("font", 0, null)
-                }
-                const data = await fetch(url).then(response => response.arrayBuffer())
-                if (progressCbk) {
-                    progressCbk("prepare", 0, null)
-                }
-                return opentype.parse(data)
-            }
-        }
-
-        const fetchers = []
-        for (const url of urls) {
-            fetchers.push(CreateFetcher(url))
->>>>>>> 2468af59
+  _CreateFontFetchers(urls, progressCbk) {
+    function CreateFetcher(url) {
+      return async function () {
+        if (progressCbk) {
+          progressCbk('font', 0, null);
         }
         const data = await fetch(url).then(response => response.arrayBuffer());
         if (progressCbk) {
@@ -398,7 +224,7 @@
     this._Resolve(response);
   }
 
-  SetError(error) {
-    this._Reject(error);
-  }
-};+    SetError(error) {
+        this._Reject(error)
+    }
+}